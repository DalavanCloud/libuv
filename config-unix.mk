--- conflicted
+++ resolved
@@ -144,11 +144,7 @@
 
 ifneq (darwin,$(PLATFORM))
 # Must correspond with UV_VERSION_MAJOR and UV_VERSION_MINOR in src/version.c
-<<<<<<< HEAD
-LDFLAGS += -Wl,-soname,libuv.so.0.11
-=======
-SO_LDFLAGS = -Wl,-soname,libuv.so.0.10
->>>>>>> 13496e9c
+SO_LDFLAGS = -Wl,-soname,libuv.so.0.11
 endif
 
 RUNNER_LDFLAGS += $(LDFLAGS)
