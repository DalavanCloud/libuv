--- conflicted
+++ resolved
@@ -64,14 +64,8 @@
 
 
 @rem Look for Visual Studio 2015
-<<<<<<< HEAD
 if not defined VS140COMNTOOLS goto vc-set-notfound
 if not exist "%VS140COMNTOOLS%\..\..\vc\vcvarsall.bat" goto vc-set-notfound
-=======
-:vs-set-2015
-if not defined VS140COMNTOOLS goto vc-set-2013
-if not exist "%VS140COMNTOOLS%\..\..\vc\vcvarsall.bat" goto vc-set-2013
->>>>>>> d63030b0
 call "%VS140COMNTOOLS%\..\..\vc\vcvarsall.bat" %vs_toolset%
 set GYP_MSVS_VERSION=2015
 echo Using Visual Studio 2015
