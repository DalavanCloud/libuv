--- conflicted
+++ resolved
@@ -109,17 +109,9 @@
   }
 
   if (!(handle->flags & UV_HANDLE_EMULATE_IOCP) && !non_ifs_lsp) {
-<<<<<<< HEAD
-    if (SetFileCompletionNotificationModes((HANDLE) socket,
-        FILE_SKIP_SET_EVENT_ON_HANDLE |
-        FILE_SKIP_COMPLETION_PORT_ON_SUCCESS)) {
-      handle->flags |= UV_HANDLE_SYNC_BYPASS_IOCP;
-    } else if (GetLastError() != ERROR_INVALID_FUNCTION) {
-=======
     UCHAR sfcnm_flags =
         FILE_SKIP_SET_EVENT_ON_HANDLE | FILE_SKIP_COMPLETION_PORT_ON_SUCCESS;
     if (!SetFileCompletionNotificationModes((HANDLE) socket, sfcnm_flags))
->>>>>>> 7ebb2622
       return GetLastError();
     handle->flags |= UV_HANDLE_SYNC_BYPASS_IOCP;
   }
@@ -320,14 +312,8 @@
 
     on = (flags & UV_TCP_IPV6ONLY) != 0;
 
-<<<<<<< HEAD
-    /* TODO: how to handle errors? This may fail if there is no ipv4 stack */
-    /* available. For now we're silently ignoring the error. */
-=======
     /* TODO: how to handle errors? This may fail if there is no ipv4 stack
-     * available, or when run on XP/2003 which have no support for dualstack
-     * sockets. For now we're silently ignoring the error. */
->>>>>>> 7ebb2622
+     * available. For now we're silently ignoring the error. */
     setsockopt(handle->socket,
                IPPROTO_IPV6,
                IPV6_V6ONLY,
@@ -1239,15 +1225,6 @@
     tcp->flags |= UV_HANDLE_READABLE | UV_HANDLE_WRITABLE;
   }
 
-<<<<<<< HEAD
-  tcp->flags |= UV_HANDLE_BOUND;
-  tcp->flags |= UV_HANDLE_SHARED_TCP_SOCKET;
-
-  tcp->delayed_error = socket_info_ex->delayed_error;
-
-=======
-  tcp->loop->active_tcp_streams++;
->>>>>>> 7ebb2622
   return 0;
 }
 
@@ -1332,13 +1309,8 @@
   non_ifs_lsp = (tcp->flags & UV_HANDLE_IPV6) ? uv_tcp_non_ifs_lsp_ipv6 :
                                                 uv_tcp_non_ifs_lsp_ipv4;
 
-<<<<<<< HEAD
   /* If there are non-ifs LSPs then try to obtain a base handle for the
-     socket. */
-=======
-  /* If there are non-ifs LSPs then try to obtain a base handle for the socket.
-   * This will always fail on Windows XP/3k. */
->>>>>>> 7ebb2622
+   * socket. */
   if (non_ifs_lsp) {
     DWORD bytes;
     if (WSAIoctl(socket,
