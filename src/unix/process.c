--- conflicted
+++ resolved
@@ -302,12 +302,7 @@
         close_fd = use_fd;
 
         if (use_fd == -1) {
-<<<<<<< HEAD
-        uv__write_int(error_fd, -errno);
-          perror("failed to open stdio");
-=======
-          uv__write_int(error_fd, errno);
->>>>>>> 4f72f214
+          uv__write_int(error_fd, -errno);
           _exit(127);
         }
       }
@@ -332,10 +327,8 @@
       close(use_fd);
   }
 
-<<<<<<< HEAD
   if (options->cwd != NULL && chdir(options->cwd)) {
     uv__write_int(error_fd, -errno);
-    perror("chdir()");
     _exit(127);
   }
 
@@ -352,27 +345,11 @@
 
   if ((options->flags & UV_PROCESS_SETGID) && setgid(options->gid)) {
     uv__write_int(error_fd, -errno);
-    perror("setgid()");
     _exit(127);
   }
 
   if ((options->flags & UV_PROCESS_SETUID) && setuid(options->uid)) {
     uv__write_int(error_fd, -errno);
-    perror("setuid()");
-=======
-  if (options.cwd && chdir(options.cwd)) {
-    uv__write_int(error_fd, errno);
-    _exit(127);
-  }
-
-  if ((options.flags & UV_PROCESS_SETGID) && setgid(options.gid)) {
-    uv__write_int(error_fd, errno);
-    _exit(127);
-  }
-
-  if ((options.flags & UV_PROCESS_SETUID) && setuid(options.uid)) {
-    uv__write_int(error_fd, errno);
->>>>>>> 4f72f214
     _exit(127);
   }
 
@@ -380,14 +357,8 @@
     environ = options->env;
   }
 
-<<<<<<< HEAD
   execvp(options->file, options->args);
   uv__write_int(error_fd, -errno);
-  perror("execvp()");
-=======
-  execvp(options.file, options.args);
-  uv__write_int(error_fd, errno);
->>>>>>> 4f72f214
   _exit(127);
 }
 
